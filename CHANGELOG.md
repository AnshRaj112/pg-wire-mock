# Changelog

All notable changes to this project will be documented in this file.

The format is based on [Keep a Changelog](https://keepachangelog.com/en/1.0.0/),
and this project adheres to [Semantic Versioning](https://semver.org/spec/v2.0.0.html).

## [Unreleased]

### Added

<<<<<<< HEAD
- **PostgreSQL Array Type Support** - Complete implementation of PostgreSQL array data types
  - Support for 40+ array types (INT4[], TEXT[], BOOL[], etc.)
  - Multi-dimensional array support (2D, 3D, and beyond)
  - Array literal syntax: `'{1,2,3,4,5}'::int4[]`
  - Array constructor syntax: `ARRAY[1, 2, 3, 4, 5]`
  - Automatic array encoding/decoding in wire protocol messages
  - Comprehensive test suite with 54 test cases
  - Full documentation in [docs/ARRAY_SUPPORT.md](docs/ARRAY_SUPPORT.md)
=======
- **Graceful Shutdown System**
  - Multi-phase shutdown process with connection draining
  - Client notification system with shutdown notices
  - Automatic transaction rollback during shutdown
  - Configurable shutdown and drain timeouts
  - Force closure of lingering connections after timeout
  - Comprehensive shutdown status monitoring
  - Signal handling for SIGTERM, SIGINT, and SIGUSR1
  - Resource cleanup and state management
  - Error handling during shutdown process
- **Enhanced Configuration**
  - `PG_MOCK_SHUTDOWN_TIMEOUT` environment variable (default: 30000ms)
  - `PG_MOCK_SHUTDOWN_DRAIN_TIMEOUT` environment variable (default: 10000ms)
  - New server configuration options for shutdown behavior
- **API Enhancements**
  - `isServerShuttingDown()` method to check shutdown status
  - `getShutdownStatus()` method for detailed shutdown information
  - `getActiveConnectionCount()` method for connection monitoring
  - Enhanced `closeConnection()` method with graceful closure support
- **Documentation**
  - Comprehensive [Graceful Shutdown Documentation](SHUTDOWN.md)
  - Updated README with shutdown configuration and best practices
  - API reference for shutdown methods and monitoring
- **Testing**
  - Comprehensive test suite for shutdown behavior
  - Tests for connection draining and force closure
  - Error handling tests during shutdown
  - Configuration and status monitoring tests
>>>>>>> 4a1bb8b9
- Project setup with ESLint, Prettier, Jest
- GitHub Actions CI configuration
- Husky pre-commit hooks
- Docker support
- VS Code configuration
- GitHub issue and PR templates
- Security policy
- Dependabot configuration
- PostgreSQL Wire Protocol documentation
- Minor code refactoring and cleanup

## [1.0.0] - Initial Release

### Added

- Full PostgreSQL wire protocol v3.0 support
- Authentication flow
- Simple and extended query protocols
- Transaction management
- Multiple query types (SELECT, SHOW, INSERT, UPDATE, DELETE)
- Connection state management
- Prepared statements and portals
- Error handling with proper SQLSTATE codes
- Connection statistics and monitoring<|MERGE_RESOLUTION|>--- conflicted
+++ resolved
@@ -9,7 +9,6 @@
 
 ### Added
 
-<<<<<<< HEAD
 - **PostgreSQL Array Type Support** - Complete implementation of PostgreSQL array data types
   - Support for 40+ array types (INT4[], TEXT[], BOOL[], etc.)
   - Multi-dimensional array support (2D, 3D, and beyond)
@@ -18,7 +17,6 @@
   - Automatic array encoding/decoding in wire protocol messages
   - Comprehensive test suite with 54 test cases
   - Full documentation in [docs/ARRAY_SUPPORT.md](docs/ARRAY_SUPPORT.md)
-=======
 - **Graceful Shutdown System**
   - Multi-phase shutdown process with connection draining
   - Client notification system with shutdown notices
@@ -47,7 +45,6 @@
   - Tests for connection draining and force closure
   - Error handling tests during shutdown
   - Configuration and status monitoring tests
->>>>>>> 4a1bb8b9
 - Project setup with ESLint, Prettier, Jest
 - GitHub Actions CI configuration
 - Husky pre-commit hooks
